--- conflicted
+++ resolved
@@ -4,63 +4,7 @@
 
 ## Introduction
 
-<<<<<<< HEAD
 This repository contains the PyTorch implementation for the paper [*ZeroQ: A Novel Zero-Shot Quantization Framework*](https://arxiv.org/abs/2001.00281) including [classification](https://github.com/amirgholami/ZeroQ/tree/master/classification) and [detection](https://github.com/amirgholami/ZeroQ/tree/master/detection).
-=======
-This repository contains the PyTorch implementation for the **CVPR 2020** paper [*ZeroQ: A Novel Zero-Shot Quantization Framework*](https://arxiv.org/abs/2001.00281).
-
-## TLDR;
-
-```bash
-# Code is based on PyTorch 1.2 (Cuda10). Other dependancies could be installed as follows: 
-pip install -r requirements.txt --user
-# Set a symbolic link to ImageNet validation data (used only to evaluate model) 
-mkdir data
-ln -s /path/to/imagenet/ data/
-```
-
-The folder structures should be the same as following
-```
-zeroq
-├── utils
-├── data
-│   ├── imagenet
-│   │   ├── val
-```
-Afterwards you can test Zero Shot quantization with W8A8 by running:
-
-```bash
-bash run.sh
-```
-
-Below are the results that you should get for 8-bit quantization (**W8A8** refers to the quantizing model to 8-bit weights and 8-bit activations).
-
-
-| Models                                          | Single Precision Top-1 | W8A8 Top-1 |
-| ----------------------------------------------- | :--------------------: | :--------: |
-| [ResNet18](https://arxiv.org/abs/1512.03385)    |          71.47         |   71.43    |
-| [ResNet50](https://arxiv.org/abs/1512.03385)    |          77.72         |   77.67    |
-| [InceptionV3](https://arxiv.org/abs/1512.00567) |          78.88         |   78.72    |
-| [MobileNetV2](https://arxiv.org/abs/1801.04381) |          73.03         |   72.91    |
-| [ShuffleNet](https://arxiv.org/abs/1707.01083)  |          65.07         |   64.94    |
-| [SqueezeNext](https://arxiv.org/abs/1803.10615) |          69.38         |   69.17    |
-
-## Evaluate
-
-- You can test a single model using the following command:
-
-```bash
-export CUDA_VISIBLE_DEVICES=0
-python uniform_test.py [--dataset] [--model] [--batch_size] [--test_batch_size]
-
-optional arguments:
---dataset                   type of dataset (default: imagenet)
---model                     model to be quantized (default: resnet18)
---batch-size                batch size of distilled data (default: 64)
---test-batch-size           batch size of test data (default: 512)
-```
-
->>>>>>> f91092e0
 
 Please follow README in each directory to reproduce the results.
 
